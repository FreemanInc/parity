// Copyright 2015-2017 Parity Technologies (UK) Ltd.
// This file is part of Parity.

// Parity is free software: you can redistribute it and/or modify
// it under the terms of the GNU General Public License as published by
// the Free Software Foundation, either version 3 of the License, or
// (at your option) any later version.

// Parity is distributed in the hope that it will be useful,
// but WITHOUT ANY WARRANTY; without even the implied warranty of
// MERCHANTABILITY or FITNESS FOR A PARTICULAR PURPOSE.  See the
// GNU General Public License for more details.

// You should have received a copy of the GNU General Public License
// along with Parity.  If not, see <http://www.gnu.org/licenses/>.

use std::collections::BTreeSet;
use std::sync::Arc;
use parking_lot::{Mutex, Condvar};
use ethkey::{Public, Secret, Signature};
use bigint::hash::H256;
use key_server_cluster::{Error, NodeId, SessionId, SessionMeta, AclStorage, DocumentKeyShare};
use key_server_cluster::cluster::{Cluster};
use key_server_cluster::cluster_sessions::{SessionIdWithSubSession, ClusterSession};
use key_server_cluster::generation_session::{SessionImpl as GenerationSession, SessionParams as GenerationSessionParams,
	SessionState as GenerationSessionState};
use key_server_cluster::message::{Message, SigningMessage, SigningConsensusMessage, SigningGenerationMessage,
	RequestPartialSignature, PartialSignature, SigningSessionCompleted, GenerationMessage, ConsensusMessage, SigningSessionError,
	InitializeConsensusSession, ConfirmConsensusInitialization, SigningSessionDelegation, SigningSessionDelegationCompleted};
use key_server_cluster::jobs::job_session::JobTransport;
use key_server_cluster::jobs::key_access_job::KeyAccessJob;
use key_server_cluster::jobs::signing_job::{PartialSigningRequest, PartialSigningResponse, SigningJob};
use key_server_cluster::jobs::consensus_session::{ConsensusSessionParams, ConsensusSessionState, ConsensusSession};

/// Distributed signing session.
/// Based on "Efficient Multi-Party Digital Signature using Adaptive Secret Sharing for Low-Power Devices in Wireless Network" paper.
/// Brief overview:
/// 1) initialization: master node (which has received request for signing the message) requests all other nodes to sign the message
/// 2) ACL check: all nodes which have received the request are querying ACL-contract to check if requestor has access to the private key
/// 3) partial signing: every node which has succussfully checked access for the requestor do a partial signing
/// 4) signing: master node receives all partial signatures of the secret and computes the signature
pub struct SessionImpl {
	/// Session core.
	core: SessionCore,
	/// Session data.
	data: Mutex<SessionData>,
}

/// Immutable session data.
struct SessionCore {
	/// Session metadata.
	pub meta: SessionMeta,
	/// Signing session access key.
	pub access_key: Secret,
	/// Key share.
	pub key_share: Option<DocumentKeyShare>,
	/// Cluster which allows this node to send messages to other nodes in the cluster.
	pub cluster: Arc<Cluster>,
	/// Session-level nonce.
	pub nonce: u64,
	/// SessionImpl completion condvar.
	pub completed: Condvar,
}

/// Signing consensus session type.
type SigningConsensusSession = ConsensusSession<KeyAccessJob, SigningConsensusTransport, SigningJob, SigningJobTransport>;

/// Mutable session data.
struct SessionData {
	/// Session state.
	pub state: SessionState,
	/// Message hash.
	pub message_hash: Option<H256>,
	/// Key version to use for decryption.
	pub version: Option<H256>,
	/// Consensus-based signing session.
	pub consensus_session: SigningConsensusSession,
	/// Session key generation session.
	pub generation_session: Option<GenerationSession>,
	/// Delegation status.
	pub delegation_status: Option<DelegationStatus>,
	/// Decryption result.
	pub result: Option<Result<(Secret, Secret), Error>>,
}

/// Signing session state.
#[derive(Debug, PartialEq)]
#[cfg_attr(test, derive(Clone, Copy))]
pub enum SessionState {
	/// State when consensus is establishing.
	ConsensusEstablishing,
	/// State when session key is generating.
	SessionKeyGeneration,
	/// State when signature is computing.
	SignatureComputing,
}

/// Session creation parameters
pub struct SessionParams {
	/// Session metadata.
	pub meta: SessionMeta,
	/// Session access key.
	pub access_key: Secret,
	/// Key share.
	pub key_share: Option<DocumentKeyShare>,
	/// ACL storage.
	pub acl_storage: Arc<AclStorage>,
	/// Cluster
	pub cluster: Arc<Cluster>,
	/// Session nonce.
	pub nonce: u64,
}

/// Signing consensus transport.
struct SigningConsensusTransport {
	/// Session id.
	id: SessionId,
	/// Session access key.
	access_key: Secret,
	/// Session-level nonce.
	nonce: u64,
	/// Selected key version (on master node).
	version: Option<H256>,
	/// Cluster.
	cluster: Arc<Cluster>,
}

/// Signing key generation transport.
struct SessionKeyGenerationTransport {
	/// Session access key.
	access_key: Secret,
	/// Cluster.
	cluster: Arc<Cluster>,
	/// Session-level nonce.
	nonce: u64,
	/// Other nodes ids.
	other_nodes_ids: BTreeSet<NodeId>,
}

/// Signing job transport
struct SigningJobTransport {
	/// Session id.
	id: SessionId,
	/// Session access key.
	access_key: Secret,
	/// Session-level nonce.
	nonce: u64,
	/// Cluster.
	cluster: Arc<Cluster>,
}

/// Session delegation status.
enum DelegationStatus {
	/// Delegated to other node.
	DelegatedTo(NodeId),
	/// Delegated from other node.
	DelegatedFrom(NodeId, u64),
}

impl SessionImpl {
	/// Create new signing session.
	pub fn new(params: SessionParams, requester_signature: Option<Signature>) -> Result<Self, Error> {
		debug_assert_eq!(params.meta.threshold, params.key_share.as_ref().map(|ks| ks.threshold).unwrap_or_default());

		let consensus_transport = SigningConsensusTransport {
			id: params.meta.id.clone(),
			access_key: params.access_key.clone(),
			nonce: params.nonce,
			version: None,
			cluster: params.cluster.clone(),
		};
		let consensus_session = ConsensusSession::new(ConsensusSessionParams {
			meta: params.meta.clone(),
			consensus_executor: match requester_signature {
				Some(requester_signature) => KeyAccessJob::new_on_master(params.meta.id.clone(), params.acl_storage.clone(), requester_signature),
				None => KeyAccessJob::new_on_slave(params.meta.id.clone(), params.acl_storage.clone()),
			},
			consensus_transport: consensus_transport,
		})?;

		Ok(SessionImpl {
			core: SessionCore {
				meta: params.meta,
				access_key: params.access_key,
				key_share: params.key_share,
				cluster: params.cluster,
				nonce: params.nonce,
				completed: Condvar::new(),
			},
			data: Mutex::new(SessionData {
				state: SessionState::ConsensusEstablishing,
				message_hash: None,
				version: None,
				consensus_session: consensus_session,
				generation_session: None,
				delegation_status: None,
				result: None,
			}),
		})
	}

	/// Get session state.
	#[cfg(test)]
	pub fn state(&self) -> SessionState {
		self.data.lock().state
	}

	/// Wait for session completion.
	pub fn wait(&self) -> Result<(Secret, Secret), Error> {
<<<<<<< HEAD
		let mut data = self.data.lock();
		if !data.result.is_some() {
			self.core.completed.wait(&mut data);
		}

		data.result.as_ref()
			.expect("checked above or waited for completed; completed is only signaled when result.is_some(); qed")
			.clone()
=======
		Self::wait_session(&self.core.completed, &self.data, None, |data| data.result.clone())
>>>>>>> 81d4187d
	}

	/// Delegate session to other node.
	pub fn delegate(&self, master: NodeId, version: H256, message_hash: H256) -> Result<(), Error> {
		if self.core.meta.master_node_id != self.core.meta.self_node_id {
			return Err(Error::InvalidStateForRequest);
		}

		let mut data = self.data.lock();
		if data.consensus_session.state() != ConsensusSessionState::WaitingForInitialization || data.delegation_status.is_some() {
			return Err(Error::InvalidStateForRequest);
		}

		data.consensus_session.consensus_job_mut().executor_mut().set_has_key_share(false);
		self.core.cluster.send(&master, Message::Signing(SigningMessage::SigningSessionDelegation(SigningSessionDelegation {
			session: self.core.meta.id.clone().into(),
			sub_session: self.core.access_key.clone().into(),
			session_nonce: self.core.nonce,
			requestor_signature: data.consensus_session.consensus_job().executor().requester_signature()
				.expect("signature is passed to master node on creation; session can be delegated from master node only; qed")
				.clone().into(),
			version: version.into(),
			message_hash: message_hash.into(),
		})))?;
		data.delegation_status = Some(DelegationStatus::DelegatedTo(master));
		Ok(())

	}

	/// Initialize signing session on master node.
	pub fn initialize(&self, version: H256, message_hash: H256) -> Result<(), Error> {
		debug_assert_eq!(self.core.meta.self_node_id, self.core.meta.master_node_id);

		// check if version exists
		let key_version = match self.core.key_share.as_ref() {
			None => return Err(Error::InvalidMessage),
			Some(key_share) => key_share.version(&version).map_err(|e| Error::KeyStorage(e.into()))?,
		};

		let mut data = self.data.lock();
		let non_isolated_nodes = self.core.cluster.nodes();
		let mut consensus_nodes: BTreeSet<_> = key_version.id_numbers.keys()
			.filter(|n| non_isolated_nodes.contains(*n))
			.cloned()
			.chain(::std::iter::once(self.core.meta.self_node_id.clone()))
			.collect();
		if let Some(&DelegationStatus::DelegatedFrom(delegation_master, _)) = data.delegation_status.as_ref() {
			consensus_nodes.remove(&delegation_master);
		}

		data.consensus_session.consensus_job_mut().transport_mut().version = Some(version.clone());
		data.version = Some(version.clone());
		data.message_hash = Some(message_hash);
		data.consensus_session.initialize(consensus_nodes)?;

		if data.consensus_session.state() == ConsensusSessionState::ConsensusEstablished {
			let generation_session = GenerationSession::new(GenerationSessionParams {
				id: self.core.meta.id.clone(),
				self_node_id: self.core.meta.self_node_id.clone(),
				key_storage: None,
				cluster: Arc::new(SessionKeyGenerationTransport {
					access_key: self.core.access_key.clone(),
					cluster: self.core.cluster.clone(),
					nonce: self.core.nonce,
					other_nodes_ids: BTreeSet::new()
				}),
				nonce: None,
			});
			generation_session.initialize(Public::default(), 0, vec![self.core.meta.self_node_id.clone()].into_iter().collect())?;

			debug_assert_eq!(generation_session.state(), GenerationSessionState::WaitingForGenerationConfirmation);
			let joint_public_and_secret = generation_session
				.joint_public_and_secret()
				.expect("session key is generated before signature is computed; we are in SignatureComputing state; qed")?;
			data.generation_session = Some(generation_session);
			data.state = SessionState::SignatureComputing;

			self.core.disseminate_jobs(&mut data.consensus_session, &version, joint_public_and_secret.0, joint_public_and_secret.1, message_hash)?;

			debug_assert!(data.consensus_session.state() == ConsensusSessionState::Finished);
			let result = data.consensus_session.result()?;
			Self::set_signing_result(&self.core, &mut *data, Ok(result));
		}

		Ok(())
	}

	/// Process signing message.
	pub fn process_message(&self, sender: &NodeId, message: &SigningMessage) -> Result<(), Error> {
		if self.core.nonce != message.session_nonce() {
			return Err(Error::ReplayProtection);
		}

		match message {
			&SigningMessage::SigningConsensusMessage(ref message) =>
				self.on_consensus_message(sender, message),
			&SigningMessage::SigningGenerationMessage(ref message) =>
				self.on_generation_message(sender, message),
			&SigningMessage::RequestPartialSignature(ref message) =>
				self.on_partial_signature_requested(sender, message),
			&SigningMessage::PartialSignature(ref message) =>
				self.on_partial_signature(sender, message),
			&SigningMessage::SigningSessionError(ref message) =>
				self.process_node_error(Some(&sender), Error::Io(message.error.clone())),
			&SigningMessage::SigningSessionCompleted(ref message) =>
				self.on_session_completed(sender, message),
			&SigningMessage::SigningSessionDelegation(ref message) =>
				self.on_session_delegated(sender, message),
			&SigningMessage::SigningSessionDelegationCompleted(ref message) =>
				self.on_session_delegation_completed(sender, message),
		}
	}

	/// When session is delegated to this node.
	pub fn on_session_delegated(&self, sender: &NodeId, message: &SigningSessionDelegation) -> Result<(), Error> {
		debug_assert!(self.core.meta.id == *message.session);
		debug_assert!(self.core.access_key == *message.sub_session);

		{
			let mut data = self.data.lock();
			if data.consensus_session.state() != ConsensusSessionState::WaitingForInitialization || data.delegation_status.is_some() {
				return Err(Error::InvalidStateForRequest);
			}

			data.consensus_session.consensus_job_mut().executor_mut().set_requester_signature(message.requestor_signature.clone().into());
			data.delegation_status = Some(DelegationStatus::DelegatedFrom(sender.clone(), message.session_nonce));
		}

		self.initialize(message.version.clone().into(), message.message_hash.clone().into())
	}

	/// When delegated session is completed on other node.
	pub fn on_session_delegation_completed(&self, sender: &NodeId, message: &SigningSessionDelegationCompleted) -> Result<(), Error> {
		debug_assert!(self.core.meta.id == *message.session);
		debug_assert!(self.core.access_key == *message.sub_session);

		if self.core.meta.master_node_id != self.core.meta.self_node_id {
			return Err(Error::InvalidStateForRequest);
		}

		let mut data = self.data.lock();
		match data.delegation_status.as_ref() {
			Some(&DelegationStatus::DelegatedTo(ref node)) if node == sender => (),
			_ => return Err(Error::InvalidMessage),
		}

		Self::set_signing_result(&self.core, &mut *data, Ok((message.signature_c.clone().into(), message.signature_s.clone().into())));

		Ok(())
	}

	/// When consensus-related message is received.
	pub fn on_consensus_message(&self, sender: &NodeId, message: &SigningConsensusMessage) -> Result<(), Error> {
		debug_assert!(self.core.meta.id == *message.session);
		debug_assert!(self.core.access_key == *message.sub_session);
		debug_assert!(sender != &self.core.meta.self_node_id);

		let mut data = self.data.lock();
		let is_establishing_consensus = data.consensus_session.state() == ConsensusSessionState::EstablishingConsensus;

		if let &ConsensusMessage::InitializeConsensusSession(ref msg) = &message.message {
			let version = msg.version.clone().into();
			let has_key_share = self.core.key_share.as_ref()
				.map(|ks| ks.version(&version).is_ok())
				.unwrap_or(false);
			data.consensus_session.consensus_job_mut().executor_mut().set_has_key_share(has_key_share);
			data.version = Some(version);
		}
		data.consensus_session.on_consensus_message(&sender, &message.message)?;

		let is_consensus_established = data.consensus_session.state() == ConsensusSessionState::ConsensusEstablished;
		if self.core.meta.self_node_id != self.core.meta.master_node_id || !is_establishing_consensus || !is_consensus_established {
			return Ok(());
		}

		let consensus_group = data.consensus_session.select_consensus_group()?.clone();
		let mut other_consensus_group_nodes = consensus_group.clone();
		other_consensus_group_nodes.remove(&self.core.meta.self_node_id);

		let key_share = match self.core.key_share.as_ref() {
			None => return Err(Error::InvalidMessage),
			Some(key_share) => key_share,
		};

		let generation_session = GenerationSession::new(GenerationSessionParams {
			id: self.core.meta.id.clone(),
			self_node_id: self.core.meta.self_node_id.clone(),
			key_storage: None,
			cluster: Arc::new(SessionKeyGenerationTransport {
				access_key: self.core.access_key.clone(),
				cluster: self.core.cluster.clone(),
				nonce: self.core.nonce,
				other_nodes_ids: other_consensus_group_nodes,
			}),
			nonce: None,
		});
		generation_session.initialize(Public::default(), key_share.threshold, consensus_group)?;
		data.generation_session = Some(generation_session);
		data.state = SessionState::SessionKeyGeneration;

		Ok(())
	}

	/// When session key related message is received.
	pub fn on_generation_message(&self, sender: &NodeId, message: &SigningGenerationMessage) -> Result<(), Error> {
		debug_assert!(self.core.meta.id == *message.session);
		debug_assert!(self.core.access_key == *message.sub_session);
		debug_assert!(sender != &self.core.meta.self_node_id);

		let mut data = self.data.lock();

		if let &GenerationMessage::InitializeSession(ref message) = &message.message {
			if &self.core.meta.master_node_id != sender {
				match data.delegation_status.as_ref() {
					Some(&DelegationStatus::DelegatedTo(s)) if s == *sender => (),
					_ => return Err(Error::InvalidMessage),
				}
			}

			let consensus_group: BTreeSet<NodeId> = message.nodes.keys().cloned().map(Into::into).collect();
			let mut other_consensus_group_nodes = consensus_group.clone();
			other_consensus_group_nodes.remove(&self.core.meta.self_node_id);

			let generation_session = GenerationSession::new(GenerationSessionParams {
				id: self.core.meta.id.clone(),
				self_node_id: self.core.meta.self_node_id.clone(),
				key_storage: None,
				cluster: Arc::new(SessionKeyGenerationTransport {
					access_key: self.core.access_key.clone(),
					cluster: self.core.cluster.clone(),
					nonce: self.core.nonce,
					other_nodes_ids: other_consensus_group_nodes
				}),
				nonce: None,
			});
			data.generation_session = Some(generation_session);
			data.state = SessionState::SessionKeyGeneration;
		}

		{
			let generation_session = data.generation_session.as_ref().ok_or(Error::InvalidStateForRequest)?;
			let is_key_generating = generation_session.state() != GenerationSessionState::Finished;
			generation_session.process_message(sender, &message.message)?;

			let is_key_generated = generation_session.state() == GenerationSessionState::Finished;
			if !is_key_generating || !is_key_generated {
				return Ok(());
			}
		}

		data.state = SessionState::SignatureComputing;
		if self.core.meta.master_node_id != self.core.meta.self_node_id {
			return Ok(());
		}

		let version = data.version.as_ref().ok_or(Error::InvalidMessage)?.clone();
		let message_hash = data.message_hash
			.expect("we are on master node; on master node message_hash is filled in initialize(); on_generation_message follows initialize; qed");
		let joint_public_and_secret = data.generation_session.as_ref()
			.expect("session key is generated before signature is computed; we are in SignatureComputing state; qed")
			.joint_public_and_secret()
			.expect("session key is generated before signature is computed; we are in SignatureComputing state; qed")?;
		self.core.disseminate_jobs(&mut data.consensus_session, &version, joint_public_and_secret.0, joint_public_and_secret.1, message_hash)
	}

	/// When partial signature is requested.
	pub fn on_partial_signature_requested(&self, sender: &NodeId, message: &RequestPartialSignature) -> Result<(), Error> {
		debug_assert!(self.core.meta.id == *message.session);
		debug_assert!(self.core.access_key == *message.sub_session);
		debug_assert!(sender != &self.core.meta.self_node_id);

		let key_share = match self.core.key_share.as_ref() {
			None => return Err(Error::InvalidMessage),
			Some(key_share) => key_share,
		};

		let mut data = self.data.lock();

		if sender != &self.core.meta.master_node_id {
			return Err(Error::InvalidMessage);
		}
		if data.state != SessionState::SignatureComputing {
			return Err(Error::InvalidStateForRequest);
		}

		let joint_public_and_secret = data.generation_session.as_ref()
			.expect("session key is generated before signature is computed; we are in SignatureComputing state; qed")
			.joint_public_and_secret()
			.expect("session key is generated before signature is computed; we are in SignatureComputing state; qed")?;
		let key_version = key_share.version(data.version.as_ref().ok_or(Error::InvalidMessage)?)
			.map_err(|e| Error::KeyStorage(e.into()))?.hash.clone();
		let signing_job = SigningJob::new_on_slave(self.core.meta.self_node_id.clone(), key_share.clone(), key_version, joint_public_and_secret.0, joint_public_and_secret.1)?;
		let signing_transport = self.core.signing_transport();

		data.consensus_session.on_job_request(sender, PartialSigningRequest {
			id: message.request_id.clone().into(),
			message_hash: message.message_hash.clone().into(),
			other_nodes_ids: message.nodes.iter().cloned().map(Into::into).collect(),
		}, signing_job, signing_transport)
	}

	/// When partial signature is received.
	pub fn on_partial_signature(&self, sender: &NodeId, message: &PartialSignature) -> Result<(), Error> {
		debug_assert!(self.core.meta.id == *message.session);
		debug_assert!(self.core.access_key == *message.sub_session);
		debug_assert!(sender != &self.core.meta.self_node_id);

		let mut data = self.data.lock();
		data.consensus_session.on_job_response(sender, PartialSigningResponse {
			request_id: message.request_id.clone().into(),
			partial_signature: message.partial_signature.clone().into(),
		})?;

		if data.consensus_session.state() != ConsensusSessionState::Finished {
			return Ok(());
		}

		// send compeltion signal to all nodes, except for rejected nodes
		for node in data.consensus_session.consensus_non_rejected_nodes() {
			self.core.cluster.send(&node, Message::Signing(SigningMessage::SigningSessionCompleted(SigningSessionCompleted {
				session: self.core.meta.id.clone().into(),
				sub_session: self.core.access_key.clone().into(),
				session_nonce: self.core.nonce,
			})))?;
		}

		let result = data.consensus_session.result()?;
		Self::set_signing_result(&self.core, &mut *data, Ok(result));

		Ok(())
	}

	/// When session is completed.
	pub fn on_session_completed(&self, sender: &NodeId, message: &SigningSessionCompleted) -> Result<(), Error> {
		debug_assert!(self.core.meta.id == *message.session);
		debug_assert!(self.core.access_key == *message.sub_session);
		debug_assert!(sender != &self.core.meta.self_node_id);

		self.data.lock().consensus_session.on_session_completed(sender)
	}

	/// Process error from the other node.
	fn process_node_error(&self, node: Option<&NodeId>, error: Error) -> Result<(), Error> {
		let mut data = self.data.lock();
		let is_self_node_error = node.map(|n| n == &self.core.meta.self_node_id).unwrap_or(false);
		// error is always fatal if coming from this node
		if is_self_node_error {
			Self::set_signing_result(&self.core, &mut *data, Err(error.clone()));
			return Err(error);
		}

		match {
			match node {
				Some(node) => data.consensus_session.on_node_error(node),
				None => data.consensus_session.on_session_timeout(),
			}
		} {
			Ok(false) => {
				Ok(())
			},
			Ok(true) => {
				let version = data.version.as_ref().ok_or(Error::InvalidMessage)?.clone();
				let message_hash = data.message_hash.as_ref().cloned()
					.expect("on_node_error returned true; this means that jobs must be REsent; this means that jobs already have been sent; jobs are sent when message_hash.is_some(); qed");
				let joint_public_and_secret = data.generation_session.as_ref()
					.expect("on_node_error returned true; this means that jobs must be REsent; this means that jobs already have been sent; jobs are sent when message_hash.is_some(); qed")
					.joint_public_and_secret()
					.expect("on_node_error returned true; this means that jobs must be REsent; this means that jobs already have been sent; jobs are sent when message_hash.is_some(); qed")?;
				let disseminate_result = self.core.disseminate_jobs(&mut data.consensus_session, &version, joint_public_and_secret.0, joint_public_and_secret.1, message_hash);
				match disseminate_result {
					Ok(()) => Ok(()),
					Err(err) => {
						warn!("{}: signing session failed with error: {:?} from {:?}", &self.core.meta.self_node_id, error, node);
						Self::set_signing_result(&self.core, &mut *data, Err(err.clone()));
						Err(err)
					}
				}
			},
			Err(err) => {
				warn!("{}: signing session failed with error: {:?} from {:?}", &self.core.meta.self_node_id, error, node);
				Self::set_signing_result(&self.core, &mut *data, Err(err.clone()));
				Err(err)
			},
		}
	}

	/// Set signing session result.
	fn set_signing_result(core: &SessionCore, data: &mut SessionData, result: Result<(Secret, Secret), Error>) {
		if let Some(DelegationStatus::DelegatedFrom(master, nonce)) = data.delegation_status.take() {
			// error means can't communicate => ignore it
			let _ = match result.as_ref() {
				Ok(signature) => core.cluster.send(&master, Message::Signing(SigningMessage::SigningSessionDelegationCompleted(SigningSessionDelegationCompleted {
					session: core.meta.id.clone().into(),
					sub_session: core.access_key.clone().into(),
					session_nonce: nonce,
					signature_c: signature.0.clone().into(),
					signature_s: signature.1.clone().into(),
				}))),
				Err(error) => core.cluster.send(&master, Message::Signing(SigningMessage::SigningSessionError(SigningSessionError {
					session: core.meta.id.clone().into(),
					sub_session: core.access_key.clone().into(),
					session_nonce: nonce,
					error: error.clone().into(),
				}))),
			};
		}

		data.result = Some(result);
		core.completed.notify_all();
	}
}

impl ClusterSession for SessionImpl {
	type Id = SessionIdWithSubSession;

	fn type_name() -> &'static str {
		"signing"
	}

	fn id(&self) -> SessionIdWithSubSession {
		SessionIdWithSubSession::new(self.core.meta.id.clone(), self.core.access_key.clone())
	}

	fn is_finished(&self) -> bool {
		let data = self.data.lock();
		data.consensus_session.state() == ConsensusSessionState::Failed
			|| data.consensus_session.state() == ConsensusSessionState::Finished
			|| data.result.is_some()
	}

	fn on_node_timeout(&self, node: &NodeId) {
		// ignore error, only state matters
		let _ = self.process_node_error(Some(node), Error::NodeDisconnected);
	}

	fn on_session_timeout(&self) {
		// ignore error, only state matters
		let _ = self.process_node_error(None, Error::NodeDisconnected);
	}

	fn on_session_error(&self, node: &NodeId, error: Error) {
		let is_fatal = self.process_node_error(Some(node), error.clone()).is_err();
		let is_this_node_error = *node == self.core.meta.self_node_id;
		if is_fatal || is_this_node_error {
			// error in signing session is non-fatal, if occurs on slave node
			// => either respond with error
			// => or broadcast error
			let message = Message::Signing(SigningMessage::SigningSessionError(SigningSessionError {
				session: self.core.meta.id.clone().into(),
				sub_session: self.core.access_key.clone().into(),
				session_nonce: self.core.nonce,
				error: error.clone().into(),
			}));

			// do not bother processing send error, as we already processing error
			let _ = if self.core.meta.master_node_id == self.core.meta.self_node_id {
				self.core.cluster.broadcast(message)
			} else {
				self.core.cluster.send(&self.core.meta.master_node_id, message)
			};
		}
	}

	fn on_message(&self, sender: &NodeId, message: &Message) -> Result<(), Error> {
		match *message {
			Message::Signing(ref message) => self.process_message(sender, message),
			_ => unreachable!("cluster checks message to be correct before passing; qed"),
		}
	}
}

impl SessionKeyGenerationTransport {
	fn map_message(&self, message: Message) -> Result<Message, Error> {
		match message {
			Message::Generation(message) => Ok(Message::Signing(SigningMessage::SigningGenerationMessage(SigningGenerationMessage {
				session: message.session_id().clone().into(),
				sub_session: self.access_key.clone().into(),
				session_nonce: self.nonce,
				message: message,
			}))),
			_ => Err(Error::InvalidMessage),
		}
	}
}

impl Cluster for SessionKeyGenerationTransport {
	fn broadcast(&self, message: Message) -> Result<(), Error> {
		let message = self.map_message(message)?;
		for to in &self.other_nodes_ids {
			self.cluster.send(to, message.clone())?;
		}
		Ok(())
	}

	fn send(&self, to: &NodeId, message: Message) -> Result<(), Error> {
		debug_assert!(self.other_nodes_ids.contains(to));
		self.cluster.send(to, self.map_message(message)?)
	}

	fn is_connected(&self, node: &NodeId) -> bool {
		self.cluster.is_connected(node)
	}

	fn nodes(&self) -> BTreeSet<NodeId> {
		self.cluster.nodes()
	}
}

impl SessionCore {
	pub fn signing_transport(&self) -> SigningJobTransport {
		SigningJobTransport {
			id: self.meta.id.clone(),
			access_key: self.access_key.clone(),
			nonce: self.nonce,
			cluster: self.cluster.clone()
		}
	}

	pub fn disseminate_jobs(&self, consensus_session: &mut SigningConsensusSession, version: &H256, session_public: Public, session_secret_share: Secret, message_hash: H256) -> Result<(), Error> {
		let key_share = match self.key_share.as_ref() {
			None => return Err(Error::InvalidMessage),
			Some(key_share) => key_share,
		};

		let key_version = key_share.version(version).map_err(|e| Error::KeyStorage(e.into()))?.hash.clone();
		let signing_job = SigningJob::new_on_master(self.meta.self_node_id.clone(), key_share.clone(), key_version, session_public, session_secret_share, message_hash)?;
		consensus_session.disseminate_jobs(signing_job, self.signing_transport())
	}
}

impl JobTransport for SigningConsensusTransport {
	type PartialJobRequest=Signature;
	type PartialJobResponse=bool;

	fn send_partial_request(&self, node: &NodeId, request: Signature) -> Result<(), Error> {
		let version = self.version.as_ref()
			.expect("send_partial_request is called on initialized master node only; version is filled in before initialization starts on master node; qed");
		self.cluster.send(node, Message::Signing(SigningMessage::SigningConsensusMessage(SigningConsensusMessage {
			session: self.id.clone().into(),
			sub_session: self.access_key.clone().into(),
			session_nonce: self.nonce,
			message: ConsensusMessage::InitializeConsensusSession(InitializeConsensusSession {
				requestor_signature: request.into(),
				version: version.clone().into(),
			})
		})))
	}

	fn send_partial_response(&self, node: &NodeId, response: bool) -> Result<(), Error> {
		self.cluster.send(node, Message::Signing(SigningMessage::SigningConsensusMessage(SigningConsensusMessage {
			session: self.id.clone().into(),
			sub_session: self.access_key.clone().into(),
			session_nonce: self.nonce,
			message: ConsensusMessage::ConfirmConsensusInitialization(ConfirmConsensusInitialization {
				is_confirmed: response,
			})
		})))
	}
}

impl JobTransport for SigningJobTransport {
	type PartialJobRequest=PartialSigningRequest;
	type PartialJobResponse=PartialSigningResponse;

	fn send_partial_request(&self, node: &NodeId, request: PartialSigningRequest) -> Result<(), Error> {
		self.cluster.send(node, Message::Signing(SigningMessage::RequestPartialSignature(RequestPartialSignature {
			session: self.id.clone().into(),
			sub_session: self.access_key.clone().into(),
			session_nonce: self.nonce,
			request_id: request.id.into(),
			message_hash: request.message_hash.into(),
			nodes: request.other_nodes_ids.into_iter().map(Into::into).collect(),
		})))
	}

	fn send_partial_response(&self, node: &NodeId, response: PartialSigningResponse) -> Result<(), Error> {
		self.cluster.send(node, Message::Signing(SigningMessage::PartialSignature(PartialSignature {
			session: self.id.clone().into(),
			sub_session: self.access_key.clone().into(),
			session_nonce: self.nonce,
			request_id: response.request_id.into(),
			partial_signature: response.partial_signature.into(),
		})))
	}
}

#[cfg(test)]
mod tests {
	use std::sync::Arc;
	use std::str::FromStr;
	use std::collections::{BTreeMap, VecDeque};
	use bigint::hash::H256;
	use ethkey::{self, Random, Generator, Public, Secret, KeyPair};
	use acl_storage::DummyAclStorage;
	use key_server_cluster::{NodeId, DummyKeyStorage, DocumentKeyShare, DocumentKeyShareVersion, SessionId, SessionMeta, Error, KeyStorage};
	use key_server_cluster::cluster_sessions::ClusterSession;
	use key_server_cluster::cluster::tests::DummyCluster;
	use key_server_cluster::generation_session::tests::MessageLoop as KeyGenerationMessageLoop;
	use key_server_cluster::math;
	use key_server_cluster::message::{Message, SigningMessage, SigningConsensusMessage, ConsensusMessage, ConfirmConsensusInitialization,
		SigningGenerationMessage, GenerationMessage, ConfirmInitialization, InitializeSession, RequestPartialSignature};
	use key_server_cluster::signing_session::{SessionImpl, SessionState, SessionParams};

	struct Node {
		pub node_id: NodeId,
		pub cluster: Arc<DummyCluster>,
		pub key_storage: Arc<DummyKeyStorage>,
		pub session: SessionImpl,
	}

	struct MessageLoop {
		pub session_id: SessionId,
		pub requester: KeyPair,
		pub nodes: BTreeMap<NodeId, Node>,
		pub queue: VecDeque<(NodeId, NodeId, Message)>,
		pub acl_storages: Vec<Arc<DummyAclStorage>>,
		pub version: H256,
	}

	impl MessageLoop {
		pub fn new(gl: &KeyGenerationMessageLoop) -> Self {
			let version = gl.nodes.values().nth(0).unwrap().key_storage.get(&Default::default()).unwrap().unwrap().versions.iter().last().unwrap().hash;
			let mut nodes = BTreeMap::new();
			let session_id = gl.session_id.clone();
			let requester = Random.generate().unwrap();
			let signature = Some(ethkey::sign(requester.secret(), &SessionId::default()).unwrap());
			let master_node_id = gl.nodes.keys().nth(0).unwrap().clone();
			let mut acl_storages = Vec::new();
			for (i, (gl_node_id, gl_node)) in gl.nodes.iter().enumerate() {
				let acl_storage = Arc::new(DummyAclStorage::default());
				acl_storages.push(acl_storage.clone());
				let cluster = Arc::new(DummyCluster::new(gl_node_id.clone()));
				let session = SessionImpl::new(SessionParams {
					meta: SessionMeta {
						id: session_id.clone(),
						self_node_id: gl_node_id.clone(),
						master_node_id: master_node_id.clone(),
						threshold: gl_node.key_storage.get(&session_id).unwrap().unwrap().threshold,
					},
					access_key: "834cb736f02d9c968dfaf0c37658a1d86ff140554fc8b59c9fdad5a8cf810eec".parse().unwrap(),
					key_share: Some(gl_node.key_storage.get(&session_id).unwrap().unwrap()),
					acl_storage: acl_storage,
					cluster: cluster.clone(),
					nonce: 0,
				}, if i == 0 { signature.clone() } else { None }).unwrap();
				nodes.insert(gl_node_id.clone(), Node { node_id: gl_node_id.clone(), cluster: cluster, key_storage: gl_node.key_storage.clone(), session: session });
			}

			let nodes_ids: Vec<_> = nodes.keys().cloned().collect();
			for node in nodes.values() {
				for node_id in &nodes_ids {
					node.cluster.add_node(node_id.clone());
				}
			}

			MessageLoop {
				session_id: session_id,
				requester: requester,
				nodes: nodes,
				queue: VecDeque::new(),
				acl_storages: acl_storages,
				version: version,
			}
		}

		pub fn master(&self) -> &SessionImpl {
			&self.nodes.values().nth(0).unwrap().session
		}

		pub fn take_message(&mut self) -> Option<(NodeId, NodeId, Message)> {
			self.nodes.values()
				.filter_map(|n| n.cluster.take_message().map(|m| (n.node_id.clone(), m.0, m.1)))
				.nth(0)
				.or_else(|| self.queue.pop_front())
		}

		pub fn process_message(&mut self, mut msg: (NodeId, NodeId, Message)) -> Result<(), Error> {
			let mut is_queued_message = false;
			loop {
				match self.nodes[&msg.1].session.on_message(&msg.0, &msg.2) {
					Ok(_) => {
						if let Some(message) = self.queue.pop_front() {
							msg = message;
							is_queued_message = true;
							continue;
						}
						return Ok(());
					},
					Err(Error::TooEarlyForRequest) => {
						if is_queued_message {
							self.queue.push_front(msg);
						} else {
							self.queue.push_back(msg);
						}
						return Ok(());
					},
					Err(err) => return Err(err),
				}
			}
		}

		pub fn run_until<F: Fn(&MessageLoop) -> bool>(&mut self, predicate: F) -> Result<(), Error> {
			while let Some((from, to, message)) = self.take_message() {
				if predicate(self) {
					return Ok(());
				}

				self.process_message((from, to, message))?;
			}

			unreachable!("either wrong predicate, or failing test")
		}
	}

	fn prepare_signing_sessions(threshold: usize, num_nodes: usize) -> (KeyGenerationMessageLoop, MessageLoop) {
		// run key generation sessions
		let mut gl = KeyGenerationMessageLoop::new(num_nodes);
		gl.master().initialize(Public::default(), threshold, gl.nodes.keys().cloned().collect()).unwrap();
		while let Some((from, to, message)) = gl.take_message() {
			gl.process_message((from, to, message)).unwrap();
		}

		// run signing session
		let sl = MessageLoop::new(&gl);
		(gl, sl)
	}

	#[test]
	fn complete_gen_sign_session() {
		let test_cases = [(0, 1), (0, 5), (2, 5), (3, 5)];
		for &(threshold, num_nodes) in &test_cases {
			let (gl, mut sl) = prepare_signing_sessions(threshold, num_nodes);

			// run signing session
			let message_hash = H256::from(777);
			sl.master().initialize(sl.version.clone(), message_hash).unwrap();
			while let Some((from, to, message)) = sl.take_message() {
				sl.process_message((from, to, message)).unwrap();
			}

			// verify signature
			let public = gl.master().joint_public_and_secret().unwrap().unwrap().0;
			let signature = sl.master().wait().unwrap();
			assert!(math::verify_signature(&public, &signature, &message_hash).unwrap());
		}
	}

	#[test]
	fn constructs_in_cluster_of_single_node() {
		let mut nodes = BTreeMap::new();
		let self_node_id = Random.generate().unwrap().public().clone();
		nodes.insert(self_node_id, Random.generate().unwrap().secret().clone());
		match SessionImpl::new(SessionParams {
			meta: SessionMeta {
				id: SessionId::default(),
				self_node_id: self_node_id.clone(),
				master_node_id: self_node_id.clone(),
				threshold: 0,
			},
			access_key: Random.generate().unwrap().secret().clone(),
			key_share: Some(DocumentKeyShare {
				author: Public::default(),
				threshold: 0,
				public: Default::default(),
				common_point: Some(Random.generate().unwrap().public().clone()),
				encrypted_point: Some(Random.generate().unwrap().public().clone()),
				versions: vec![DocumentKeyShareVersion {
					hash: Default::default(),
					id_numbers: nodes,
					secret_share: Random.generate().unwrap().secret().clone(),
				}],
			}),
			acl_storage: Arc::new(DummyAclStorage::default()),
			cluster: Arc::new(DummyCluster::new(self_node_id.clone())),
			nonce: 0,
		}, Some(ethkey::sign(Random.generate().unwrap().secret(), &SessionId::default()).unwrap())) {
			Ok(_) => (),
			_ => panic!("unexpected"),
		}
	}

	#[test]
	fn fails_to_initialize_if_does_not_have_a_share() {
		let self_node_id = Random.generate().unwrap().public().clone();
		let session = SessionImpl::new(SessionParams {
			meta: SessionMeta {
				id: SessionId::default(),
				self_node_id: self_node_id.clone(),
				master_node_id: self_node_id.clone(),
				threshold: 0,
			},
			access_key: Random.generate().unwrap().secret().clone(),
			key_share: None,
			acl_storage: Arc::new(DummyAclStorage::default()),
			cluster: Arc::new(DummyCluster::new(self_node_id.clone())),
			nonce: 0,
		}, Some(ethkey::sign(Random.generate().unwrap().secret(), &SessionId::default()).unwrap())).unwrap();
		assert_eq!(session.initialize(Default::default(), Default::default()), Err(Error::InvalidMessage));
	}

	#[test]
	fn fails_to_initialize_if_threshold_is_wrong() {
		let mut nodes = BTreeMap::new();
		let self_node_id = Random.generate().unwrap().public().clone();
		nodes.insert(self_node_id.clone(), Random.generate().unwrap().secret().clone());
		nodes.insert(Random.generate().unwrap().public().clone(), Random.generate().unwrap().secret().clone());
		let session = SessionImpl::new(SessionParams {
			meta: SessionMeta {
				id: SessionId::default(),
				self_node_id: self_node_id.clone(),
				master_node_id: self_node_id.clone(),
				threshold: 2,
			},
			access_key: Random.generate().unwrap().secret().clone(),
			key_share: Some(DocumentKeyShare {
				author: Public::default(),
				threshold: 2,
				public: Default::default(),
				common_point: Some(Random.generate().unwrap().public().clone()),
				encrypted_point: Some(Random.generate().unwrap().public().clone()),
				versions: vec![DocumentKeyShareVersion {
					hash: Default::default(),
					id_numbers: nodes,
					secret_share: Random.generate().unwrap().secret().clone(),
				}],
			}),
			acl_storage: Arc::new(DummyAclStorage::default()),
			cluster: Arc::new(DummyCluster::new(self_node_id.clone())),
			nonce: 0,
		}, Some(ethkey::sign(Random.generate().unwrap().secret(), &SessionId::default()).unwrap())).unwrap();
		assert_eq!(session.initialize(Default::default(), Default::default()), Err(Error::ConsensusUnreachable));
	}

	#[test]
	fn fails_to_initialize_when_already_initialized() {
		let (_, sl) = prepare_signing_sessions(1, 3);
		assert_eq!(sl.master().initialize(sl.version.clone(), 777.into()), Ok(()));
		assert_eq!(sl.master().initialize(sl.version.clone(), 777.into()), Err(Error::InvalidStateForRequest));
	}

	#[test]
	fn does_not_fail_when_consensus_message_received_after_consensus_established() {
		let (_, mut sl) = prepare_signing_sessions(1, 3);
		sl.master().initialize(sl.version.clone(), 777.into()).unwrap();
		// consensus is established
		sl.run_until(|sl| sl.master().state() == SessionState::SessionKeyGeneration).unwrap();
		// but 3rd node continues to send its messages
		// this should not fail session
		let consensus_group = sl.master().data.lock().consensus_session.select_consensus_group().unwrap().clone();
		let mut had_3rd_message = false;
		while let Some((from, to, message)) = sl.take_message() {
			if !consensus_group.contains(&from) {
				had_3rd_message = true;
				sl.process_message((from, to, message)).unwrap();
			}
		}
		assert!(had_3rd_message);
	}

	#[test]
	fn fails_when_consensus_message_is_received_when_not_initialized() {
		let (_, sl) = prepare_signing_sessions(1, 3);
		assert_eq!(sl.master().on_consensus_message(sl.nodes.keys().nth(1).unwrap(), &SigningConsensusMessage {
			session: SessionId::default().into(),
			sub_session: sl.master().core.access_key.clone().into(),
			session_nonce: 0,
			message: ConsensusMessage::ConfirmConsensusInitialization(ConfirmConsensusInitialization {
				is_confirmed: true,
			}),
		}), Err(Error::InvalidStateForRequest));
	}

	#[test]
	fn fails_when_generation_message_is_received_when_not_initialized() {
		let (_, sl) = prepare_signing_sessions(1, 3);
		assert_eq!(sl.master().on_generation_message(sl.nodes.keys().nth(1).unwrap(), &SigningGenerationMessage {
			session: SessionId::default().into(),
			sub_session: sl.master().core.access_key.clone().into(),
			session_nonce: 0,
			message: GenerationMessage::ConfirmInitialization(ConfirmInitialization {
				session: SessionId::default().into(),
				session_nonce: 0,
				derived_point: Public::default().into(),
			}),
		}), Err(Error::InvalidStateForRequest));
	}

	#[test]
	fn fails_when_generation_sesson_is_initialized_by_slave_node() {
		let (_, mut sl) = prepare_signing_sessions(1, 3);
		sl.master().initialize(sl.version.clone(), 777.into()).unwrap();
		sl.run_until(|sl| sl.master().state() == SessionState::SessionKeyGeneration).unwrap();

		let slave2_id = sl.nodes.keys().nth(2).unwrap().clone();
		let slave1 = &sl.nodes.values().nth(1).unwrap().session;

		assert_eq!(slave1.on_generation_message(&slave2_id, &SigningGenerationMessage {
			session: SessionId::default().into(),
			sub_session: sl.master().core.access_key.clone().into(),
			session_nonce: 0,
			message: GenerationMessage::InitializeSession(InitializeSession {
				session: SessionId::default().into(),
				session_nonce: 0,
				author: Public::default().into(),
				nodes: BTreeMap::new(),
				threshold: 1,
				derived_point: Public::default().into(),
			})
		}), Err(Error::InvalidMessage));
	}

	#[test]
	fn fails_when_signature_requested_when_not_initialized() {
		let (_, sl) = prepare_signing_sessions(1, 3);
		let slave1 = &sl.nodes.values().nth(1).unwrap().session;
		assert_eq!(slave1.on_partial_signature_requested(sl.nodes.keys().nth(0).unwrap(), &RequestPartialSignature {
			session: SessionId::default().into(),
			sub_session: sl.master().core.access_key.clone().into(),
			session_nonce: 0,
			request_id: Secret::from_str("0000000000000000000000000000000000000000000000000000000000000001").unwrap().into(),
			message_hash: H256::default().into(),
			nodes: Default::default(),
		}), Err(Error::InvalidStateForRequest));
	}

	#[test]
	fn fails_when_signature_requested_by_slave_node() {
		let (_, sl) = prepare_signing_sessions(1, 3);
		assert_eq!(sl.master().on_partial_signature_requested(sl.nodes.keys().nth(1).unwrap(), &RequestPartialSignature {
			session: SessionId::default().into(),
			sub_session: sl.master().core.access_key.clone().into(),
			session_nonce: 0,
			request_id: Secret::from_str("0000000000000000000000000000000000000000000000000000000000000001").unwrap().into(),
			message_hash: H256::default().into(),
			nodes: Default::default(),
		}), Err(Error::InvalidMessage));
	}

	#[test]
	fn failed_signing_session() {
		let (_, mut sl) = prepare_signing_sessions(1, 3);
		sl.master().initialize(sl.version.clone(), 777.into()).unwrap();

		// we need at least 2-of-3 nodes to agree to reach consensus
		// let's say 2 of 3 nodes disagee
		sl.acl_storages[1].prohibit(sl.requester.public().clone(), SessionId::default());
		sl.acl_storages[2].prohibit(sl.requester.public().clone(), SessionId::default());

		// then consensus is unreachable
		assert_eq!(sl.run_until(|_| false), Err(Error::ConsensusUnreachable));
	}

	#[test]
	fn complete_signing_session_with_single_node_failing() {
		let (_, mut sl) = prepare_signing_sessions(1, 3);
		sl.master().initialize(sl.version.clone(), 777.into()).unwrap();

		// we need at least 2-of-3 nodes to agree to reach consensus
		// let's say 1 of 3 nodes disagee
		sl.acl_storages[1].prohibit(sl.requester.public().clone(), SessionId::default());

		// then consensus reachable, but single node will disagree
		while let Some((from, to, message)) = sl.take_message() {
			sl.process_message((from, to, message)).unwrap();
		}

		let data = sl.master().data.lock();
		match data.result {
			Some(Ok(_)) => (),
			_ => unreachable!(),
		}
	}

	#[test]
	fn complete_signing_session_with_acl_check_failed_on_master() {
		let (_, mut sl) = prepare_signing_sessions(1, 3);
		sl.master().initialize(sl.version.clone(), 777.into()).unwrap();

		// we need at least 2-of-3 nodes to agree to reach consensus
		// let's say 1 of 3 nodes disagee
		sl.acl_storages[0].prohibit(sl.requester.public().clone(), SessionId::default());

		// then consensus reachable, but single node will disagree
		while let Some((from, to, message)) = sl.take_message() {
			sl.process_message((from, to, message)).unwrap();
		}

		let data = sl.master().data.lock();
		match data.result {
			Some(Ok(_)) => (),
			_ => unreachable!(),
		}
	}

	#[test]
	fn signing_message_fails_when_nonce_is_wrong() {
		let (_, sl) = prepare_signing_sessions(1, 3);
		assert_eq!(sl.master().process_message(sl.nodes.keys().nth(1).unwrap(), &SigningMessage::SigningGenerationMessage(SigningGenerationMessage {
			session: SessionId::default().into(),
			sub_session: sl.master().core.access_key.clone().into(),
			session_nonce: 10,
			message: GenerationMessage::ConfirmInitialization(ConfirmInitialization {
				session: SessionId::default().into(),
				session_nonce: 0,
				derived_point: Public::default().into(),
			}),
		})), Err(Error::ReplayProtection));
	}

	#[test]
	fn signing_works_when_delegated_to_other_node() {
		let (_, mut sl) = prepare_signing_sessions(1, 3);

		// let's say node1 doesn't have a share && delegates decryption request to node0
		// initially session is created on node1 => node1 is master for itself, but for other nodes node0 is still master
		let actual_master = sl.nodes.keys().nth(0).cloned().unwrap();
		let requested_node = sl.nodes.keys().skip(1).nth(0).cloned().unwrap();
		let version = sl.nodes[&actual_master].key_storage.get(&Default::default()).unwrap().unwrap().last_version().unwrap().hash.clone();
		sl.nodes[&requested_node].key_storage.remove(&Default::default()).unwrap();
		sl.nodes.get_mut(&requested_node).unwrap().session.core.key_share = None;
		sl.nodes.get_mut(&requested_node).unwrap().session.core.meta.master_node_id = sl.nodes[&requested_node].session.core.meta.self_node_id.clone();
		sl.nodes[&requested_node].session.data.lock().consensus_session.consensus_job_mut().executor_mut().set_requester_signature(
			sl.nodes[&actual_master].session.data.lock().consensus_session.consensus_job().executor().requester_signature().unwrap().clone()
		);

		// now let's try to do a decryption
		sl.nodes[&requested_node].session.delegate(actual_master, version, Default::default()).unwrap();

		// then consensus reachable, but single node will disagree
		while let Some((from, to, message)) = sl.take_message() {
			sl.process_message((from, to, message)).unwrap();
		}
	}

	#[test]
	fn signing_works_when_share_owners_are_isolated() {
		let (_, mut sl) = prepare_signing_sessions(1, 3);

		// we need 2 out of 3 nodes to agree to do a decryption
		// let's say that 1 of these nodes (master) is isolated
		let isolated_node_id = sl.nodes.keys().skip(2).nth(0).cloned().unwrap();
		for node in sl.nodes.values() {
			node.cluster.remove_node(&isolated_node_id);
		}

		// now let's try to do a signing
		sl.master().initialize(sl.version.clone(), 777.into()).unwrap();

		// then consensus reachable, but single node will disagree
		while let Some((from, to, message)) = sl.take_message() {
			sl.process_message((from, to, message)).unwrap();
		}

		let data = sl.master().data.lock();
		match data.result {
			Some(Ok(_)) => (),
			_ => unreachable!(),
		}
	}
}<|MERGE_RESOLUTION|>--- conflicted
+++ resolved
@@ -207,18 +207,7 @@
 
 	/// Wait for session completion.
 	pub fn wait(&self) -> Result<(Secret, Secret), Error> {
-<<<<<<< HEAD
-		let mut data = self.data.lock();
-		if !data.result.is_some() {
-			self.core.completed.wait(&mut data);
-		}
-
-		data.result.as_ref()
-			.expect("checked above or waited for completed; completed is only signaled when result.is_some(); qed")
-			.clone()
-=======
 		Self::wait_session(&self.core.completed, &self.data, None, |data| data.result.clone())
->>>>>>> 81d4187d
 	}
 
 	/// Delegate session to other node.
