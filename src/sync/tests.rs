use util::*;
use client::{BlockChainClient, BlockStatus, TreeRoute, BlockChainInfo};
use block_queue::BlockQueueInfo;
use header::{Header as BlockHeader, BlockNumber};
use error::*;
use sync::io::SyncIo;
use sync::chain::{ChainSync, SyncState};

struct TestBlockChainClient {
	blocks: RwLock<HashMap<H256, Bytes>>,
 	numbers: RwLock<HashMap<usize, H256>>,
	genesis_hash: H256,
	last_hash: RwLock<H256>,
	difficulty: RwLock<U256>,
}

impl TestBlockChainClient {
	fn new() -> TestBlockChainClient {

		let mut client = TestBlockChainClient {
			blocks: RwLock::new(HashMap::new()),
			numbers: RwLock::new(HashMap::new()),
			genesis_hash: H256::new(),
			last_hash: RwLock::new(H256::new()),
			difficulty: RwLock::new(From::from(0)),
		};
		client.add_blocks(1, true); // add genesis block
		client.genesis_hash = client.last_hash.read().unwrap().clone();
		client
	}

	pub fn add_blocks(&mut self, count: usize, empty: bool) {
		let len = self.numbers.read().unwrap().len();
		for n in len..(len + count) {
			let mut header = BlockHeader::new();
			header.difficulty = From::from(n);
			header.parent_hash = self.last_hash.read().unwrap().clone();
			header.number = n as BlockNumber;
			let mut uncles = RlpStream::new_list(if empty {0} else {1});
			if !empty {
				uncles.append(&H256::from(&U256::from(n)));
				header.uncles_hash = uncles.as_raw().sha3();
			}
			let mut rlp = RlpStream::new_list(3);
			rlp.append(&header);
			rlp.append_raw(&rlp::NULL_RLP, 1);
			rlp.append_raw(uncles.as_raw(), 1);
			self.import_block(rlp.as_raw().to_vec()).unwrap();
		}
	}
}

impl BlockChainClient for TestBlockChainClient {
	fn block_total_difficulty(&self, _h: &H256) -> Option<U256> {
		unimplemented!();
	}

	fn block_header(&self, h: &H256) -> Option<Bytes> {
		self.blocks.read().unwrap().get(h).map(|r| Rlp::new(r).at(0).as_raw().to_vec())

	}

	fn block_body(&self, h: &H256) -> Option<Bytes> {
		self.blocks.read().unwrap().get(h).map(|r| {
			let mut stream = RlpStream::new_list(2);
			stream.append_raw(Rlp::new(&r).at(1).as_raw(), 1);
			stream.append_raw(Rlp::new(&r).at(2).as_raw(), 1);
			stream.out()
		})
	}

	fn block(&self, h: &H256) -> Option<Bytes> {
		self.blocks.read().unwrap().get(h).cloned()
	}

	fn block_status(&self, h: &H256) -> BlockStatus {
		match self.blocks.read().unwrap().get(h) {
			Some(_) => BlockStatus::InChain,
			None => BlockStatus::Unknown
		}
	}

	fn block_total_difficulty_at(&self, _number: BlockNumber) -> Option<U256> {
		unimplemented!();
	}

	fn block_header_at(&self, n: BlockNumber) -> Option<Bytes> {
		self.numbers.read().unwrap().get(&(n as usize)).and_then(|h| self.block_header(h))
	}

	fn block_body_at(&self, n: BlockNumber) -> Option<Bytes> {
		self.numbers.read().unwrap().get(&(n as usize)).and_then(|h| self.block_body(h))
	}

	fn block_at(&self, n: BlockNumber) -> Option<Bytes> {
		self.numbers.read().unwrap().get(&(n as usize)).map(|h| self.blocks.read().unwrap().get(h).unwrap().clone())
	}

	fn block_status_at(&self, n: BlockNumber) -> BlockStatus {
		if (n as usize) < self.blocks.read().unwrap().len() {
			BlockStatus::InChain
		} else {
			BlockStatus::Unknown
		}
	}

	fn tree_route(&self, _from: &H256, _to: &H256) -> Option<TreeRoute> {
		Some(TreeRoute {
			blocks: Vec::new(),
			ancestor: H256::new(),
			index: 0
		})
	}

	fn state_data(&self, _h: &H256) -> Option<Bytes> {
		None
	}

	fn block_receipts(&self, _h: &H256) -> Option<Bytes> {
		None
	}

	fn import_block(&self, b: Bytes) -> ImportResult {
		let header = Rlp::new(&b).val_at::<BlockHeader>(0);
		let h = header.hash();
		let number: usize = header.number as usize;
		if number > self.blocks.read().unwrap().len() {
			panic!("Unexpected block number. Expected {}, got {}", self.blocks.read().unwrap().len(), number);
		}
		if number > 0 {
			match self.blocks.read().unwrap().get(&header.parent_hash) {
				Some(parent) => {
					let parent = Rlp::new(parent).val_at::<BlockHeader>(0);
					if parent.number != (header.number - 1) {
						panic!("Unexpected block parent");
					}
				},
				None => {
					panic!("Unknown block parent {:?} for block {}", header.parent_hash, number);
				}
			}
		}
		let len = self.numbers.read().unwrap().len();
		if number == len {
			*self.difficulty.write().unwrap().deref_mut() += header.difficulty;
			mem::replace(self.last_hash.write().unwrap().deref_mut(), h.clone());
			self.blocks.write().unwrap().insert(h.clone(), b);
			self.numbers.write().unwrap().insert(number, h.clone());
			let mut parent_hash = header.parent_hash;
			if number > 0 {
				let mut n = number - 1;
				while n > 0 && self.numbers.read().unwrap()[&n] != parent_hash {
					*self.numbers.write().unwrap().get_mut(&n).unwrap() = parent_hash.clone();
					n -= 1;
					parent_hash = Rlp::new(&self.blocks.read().unwrap()[&parent_hash]).val_at::<BlockHeader>(0).parent_hash;
				}
			}
		}
		else {
			self.blocks.write().unwrap().insert(h.clone(), b.to_vec());
		}
		Ok(h)
	}

	fn queue_info(&self) -> BlockQueueInfo {
		BlockQueueInfo {
			full: false,
			verified_queue_size: 0,
			unverified_queue_size: 0,
			verifying_queue_size: 0,
		}
	}

	fn clear_queue(&self) {
	}

	fn chain_info(&self) -> BlockChainInfo {
		BlockChainInfo {
			total_difficulty: *self.difficulty.read().unwrap(),
			pending_total_difficulty: *self.difficulty.read().unwrap(),
			genesis_hash: self.genesis_hash.clone(),
			best_block_hash: self.last_hash.read().unwrap().clone(),
			best_block_number: self.blocks.read().unwrap().len() as BlockNumber - 1,
		}
	}
}

struct TestIo<'p> {
	chain: &'p mut TestBlockChainClient,
	queue: &'p mut VecDeque<TestPacket>,
	sender: Option<PeerId>,
}

impl<'p> TestIo<'p> {
	fn new(chain: &'p mut TestBlockChainClient, queue: &'p mut VecDeque<TestPacket>, sender: Option<PeerId>) -> TestIo<'p> {
		TestIo {
			chain: chain,
			queue: queue,
			sender: sender
		}
	}
}

impl<'p> SyncIo for TestIo<'p> {
	fn disable_peer(&mut self, _peer_id: PeerId) {
	}

	fn respond(&mut self, packet_id: PacketId, data: Vec<u8>) -> Result<(), UtilError> {
		self.queue.push_back(TestPacket {
			data: data,
			packet_id: packet_id,
			recipient: self.sender.unwrap()
		});
		Ok(())
	}

	fn send(&mut self, peer_id: PeerId, packet_id: PacketId, data: Vec<u8>) -> Result<(), UtilError> {
		self.queue.push_back(TestPacket {
			data: data,
			packet_id: packet_id,
			recipient: peer_id,
		});
		Ok(())
	}

	fn chain(&self) -> &BlockChainClient {
		self.chain
	}
}

struct TestPacket {
	data: Bytes,
	packet_id: PacketId,
	recipient: PeerId,
}

struct TestPeer {
	chain: TestBlockChainClient,
	sync: ChainSync,
	queue: VecDeque<TestPacket>,
}

struct TestNet {
	peers: Vec<TestPeer>,
	started: bool
}

impl TestNet {
	pub fn new(n: usize) -> TestNet {
		let mut net = TestNet {
			peers: Vec::new(),
			started: false
		};
		for _ in 0..n {
			net.peers.push(TestPeer {
				chain: TestBlockChainClient::new(),
				sync: ChainSync::new(),
				queue: VecDeque::new(),
			});
		}
		net
	}

	pub fn peer(&self, i: usize) -> &TestPeer {
		self.peers.get(i).unwrap()
	}

	pub fn peer_mut(&mut self, i: usize) -> &mut TestPeer {
		self.peers.get_mut(i).unwrap()
	}

	pub fn start(&mut self) {
		for peer in 0..self.peers.len() {
			for client in 0..self.peers.len() {
				if peer != client {
					let mut p = self.peers.get_mut(peer).unwrap();
					p.sync.on_peer_connected(&mut TestIo::new(&mut p.chain, &mut p.queue, Some(client as PeerId)), client as PeerId);
				}
			}
		}
	}

	pub fn sync_step(&mut self) {
		for peer in 0..self.peers.len() {
			if let Some(packet) = self.peers[peer].queue.pop_front() {
				let mut p = self.peers.get_mut(packet.recipient).unwrap();
				trace!("--- {} -> {} ---", peer, packet.recipient);
				p.sync.on_packet(&mut TestIo::new(&mut p.chain, &mut p.queue, Some(peer as PeerId)), peer as PeerId, packet.packet_id, &packet.data);
				trace!("----------------");
			}
			let mut p = self.peers.get_mut(peer).unwrap();
			p.sync._maintain_sync(&mut TestIo::new(&mut p.chain, &mut p.queue, None));
		}
	}

	pub fn restart_peer(&mut self, i: usize) {
		let peer = self.peer_mut(i);
		peer.sync.restart(&mut TestIo::new(&mut peer.chain, &mut peer.queue, None));
	}

	pub fn sync(&mut self) -> u32 {
		self.start();
		let mut total_steps = 0;
		while !self.done() {
			self.sync_step();
			total_steps = total_steps + 1;
		}
		total_steps
	}

	pub fn sync_steps(&mut self, count: usize) {
		if !self.started {
			self.start();
			self.started = true;
		}
		for _ in 0..count {
			self.sync_step();
		}
	}

	pub fn done(&self) -> bool {
		self.peers.iter().all(|p| p.queue.is_empty())
	}
}

#[test]
<<<<<<< HEAD
fn full_sync_two_peers() {
=======
fn chain_two_peers() {
	::env_logger::init().ok();
>>>>>>> 1ac80a94
	let mut net = TestNet::new(3);
	net.peer_mut(1).chain.add_blocks(1000, false);
	net.peer_mut(2).chain.add_blocks(1000, false);
	net.sync();
	assert!(net.peer(0).chain.block_at(1000).is_some());
	assert_eq!(net.peer(0).chain.blocks.read().unwrap().deref(), net.peer(1).chain.blocks.read().unwrap().deref());
}

#[test]
<<<<<<< HEAD
fn full_sync_empty_blocks() {
=======
fn chain_status_after_sync() {
	::env_logger::init().ok();
	let mut net = TestNet::new(3);
	net.peer_mut(1).chain.add_blocks(1000, false);
	net.peer_mut(2).chain.add_blocks(1000, false);
	net.sync();
	let status = net.peer(0).sync.status();
	assert_eq!(status.state, SyncState::Idle);
}

#[test]
fn chain_takes_few_steps() {
	let mut net = TestNet::new(3);
	net.peer_mut(1).chain.add_blocks(100, false);
	net.peer_mut(2).chain.add_blocks(100, false);
	let total_steps = net.sync();
	assert!(total_steps < 7);
}

#[test]
fn chain_empty_blocks() {
	::env_logger::init().ok();
>>>>>>> 1ac80a94
	let mut net = TestNet::new(3);
	for n in 0..200 {
		net.peer_mut(1).chain.add_blocks(5, n % 2 == 0);
		net.peer_mut(2).chain.add_blocks(5, n % 2 == 0);
	}
	net.sync();
	assert!(net.peer(0).chain.block_at(1000).is_some());
	assert_eq!(net.peer(0).chain.blocks.read().unwrap().deref(), net.peer(1).chain.blocks.read().unwrap().deref());
}

#[test]
<<<<<<< HEAD
fn forked_sync() {
=======
fn chain_forged() {
	::env_logger::init().ok();
>>>>>>> 1ac80a94
	let mut net = TestNet::new(3);
	net.peer_mut(0).chain.add_blocks(300, false);
	net.peer_mut(1).chain.add_blocks(300, false);
	net.peer_mut(2).chain.add_blocks(300, false);
	net.peer_mut(0).chain.add_blocks(100, true); //fork
	net.peer_mut(1).chain.add_blocks(200, false);
	net.peer_mut(2).chain.add_blocks(200, false);
	net.peer_mut(1).chain.add_blocks(100, false); //fork between 1 and 2
	net.peer_mut(2).chain.add_blocks(10, true);
	// peer 1 has the best chain of 601 blocks
	let peer1_chain = net.peer(1).chain.numbers.read().unwrap().clone();
	net.sync();
	assert_eq!(net.peer(0).chain.numbers.read().unwrap().deref(), &peer1_chain);
	assert_eq!(net.peer(1).chain.numbers.read().unwrap().deref(), &peer1_chain);
	assert_eq!(net.peer(2).chain.numbers.read().unwrap().deref(), &peer1_chain);
}

#[test]
fn chain_restart() {
	let mut net = TestNet::new(3);
	net.peer_mut(1).chain.add_blocks(1000, false);
	net.peer_mut(2).chain.add_blocks(1000, false);

	net.sync_steps(8);

	// make sure that sync has actually happened
	assert!(net.peer(0).chain.chain_info().best_block_number > 100);
	net.restart_peer(0);

	let status = net.peer(0).sync.status();
	assert_eq!(status.state, SyncState::NotSynced);
}

#[test]
fn chain_status_empty() {
	let net = TestNet::new(2);
	assert_eq!(net.peer(0).sync.status().state, SyncState::NotSynced);
}<|MERGE_RESOLUTION|>--- conflicted
+++ resolved
@@ -324,12 +324,7 @@
 }
 
 #[test]
-<<<<<<< HEAD
-fn full_sync_two_peers() {
-=======
 fn chain_two_peers() {
-	::env_logger::init().ok();
->>>>>>> 1ac80a94
 	let mut net = TestNet::new(3);
 	net.peer_mut(1).chain.add_blocks(1000, false);
 	net.peer_mut(2).chain.add_blocks(1000, false);
@@ -339,11 +334,7 @@
 }
 
 #[test]
-<<<<<<< HEAD
-fn full_sync_empty_blocks() {
-=======
 fn chain_status_after_sync() {
-	::env_logger::init().ok();
 	let mut net = TestNet::new(3);
 	net.peer_mut(1).chain.add_blocks(1000, false);
 	net.peer_mut(2).chain.add_blocks(1000, false);
@@ -363,8 +354,6 @@
 
 #[test]
 fn chain_empty_blocks() {
-	::env_logger::init().ok();
->>>>>>> 1ac80a94
 	let mut net = TestNet::new(3);
 	for n in 0..200 {
 		net.peer_mut(1).chain.add_blocks(5, n % 2 == 0);
@@ -376,12 +365,7 @@
 }
 
 #[test]
-<<<<<<< HEAD
-fn forked_sync() {
-=======
-fn chain_forged() {
-	::env_logger::init().ok();
->>>>>>> 1ac80a94
+fn chain_forked() {
 	let mut net = TestNet::new(3);
 	net.peer_mut(0).chain.add_blocks(300, false);
 	net.peer_mut(1).chain.add_blocks(300, false);
