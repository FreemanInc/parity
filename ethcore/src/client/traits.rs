--- conflicted
+++ resolved
@@ -249,16 +249,11 @@
 	/// Returns engine-related extra info for `BlockId`.
 	fn block_extra_info(&self, id: BlockId) -> Option<BTreeMap<String, String>>;
 
-<<<<<<< HEAD
-	/// Returns engine-related extra info for `UncleId`.
+	/// Returns engine-related extra info for `UncleID`.
 	fn uncle_extra_info(&self, id: UncleId) -> Option<BTreeMap<String, String>>;
-=======
-	/// Returns engine-related extra info for `UncleID`.
-	fn uncle_extra_info(&self, id: UncleID) -> Option<BTreeMap<String, String>>;
 
 	/// Returns information about pruning/data availability.
 	fn pruning_info(&self) -> PruningInfo;
->>>>>>> 9e8d90b5
 }
 
 impl IpcConfig for BlockChainClient { }
